--- conflicted
+++ resolved
@@ -46,24 +46,13 @@
   const setActiveNote = useFoliosStore((state) => state.setActiveNote);
   const setActiveFolio = useFoliosStore((state) => state.setActiveFolio);
   const openTab = useFoliosStore((state) => state.openTab);
-  const notes = useFoliosStore((state) => state.notes);
 
   const handleOpen = () => {
-<<<<<<< HEAD
-    // Open the shared document in the editor (same as clicking the file name)
-    // Find the note to get its folioId
-    const note = notes.find((n) => n.id === noteId);
-    if (note) {
-      setActiveNote(noteId);
-      openTab(noteId, pageTitle, note.folioId);
-    }
-=======
     // Switch to the owner's folio so the note data is available
     setActiveFolio(folioId);
     // Open the shared document in the editor
     setActiveNote(noteId);
-    openTab(noteId, pageTitle);
->>>>>>> be1ee304
+    openTab(noteId, pageTitle, folioId);
   };
 
   const handleClone = async () => {
